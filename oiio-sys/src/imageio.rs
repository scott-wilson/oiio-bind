pub use ffi::*;

// ROI
pub struct ROI {
    pub xbegin: i32,
    pub xend: i32,
    pub ybegin: i32,
    pub yend: i32,
    pub zbegin: i32,
    pub zend: i32,
    pub chbegin: i32,
    pub chend: i32,
}

unsafe impl cxx::ExternType for ROI {
    type Id = cxx::type_id!("oiio::ROI");
    type Kind = cxx::kind::Trivial;
}

pub enum OpenMode {
    Create,
    AppendSubimage,
    AppendMIPLevel,
}

unsafe impl cxx::ExternType for OpenMode {
    type Id = cxx::type_id!("oiio::OpenMode");
    type Kind = cxx::kind::Trivial;
}

#[cxx::bridge(namespace = oiio)]
mod ffi {
    struct ExtensionMapItem {
        key: String,
        value: Vec<String>,
    }

    unsafe extern "C++" {
        include!("oiio-sys/src/ffi_imageio.h");

        type DeepData = crate::deepdata::DeepData;
        type IOProxy = crate::filesystem::IOProxy;
        type ROI = crate::imageio::ROI;
        type TypeDesc = crate::typedesc::TypeDesc;
        type ImageBuf = crate::imagebuf::ImageBuf;

        // ROI
        pub fn roi_default() -> ROI;
        #[allow(clippy::too_many_arguments)]
        pub fn roi_new(
            xbegin: i32,
            xend: i32,
            ybegin: i32,
            yend: i32,
            zbegin: i32,
            zend: i32,
            chbegin: i32,
            chend: i32,
        ) -> ROI;
        pub fn roi_new_all() -> ROI;
        pub fn roi_defined(rpo: &ROI) -> bool;
        pub fn roi_width(rpo: &ROI) -> i32;
        pub fn roi_height(rpo: &ROI) -> i32;
        pub fn roi_depth(rpo: &ROI) -> i32;
        pub fn roi_nchannels(rpo: &ROI) -> i32;
        pub fn roi_npixels(rpo: &ROI) -> u64;
        pub fn roi_eq_roi(rpo: &ROI, other: &ROI) -> bool;
        pub fn roi_ne_roi(rpo: &ROI, other: &ROI) -> bool;
        pub fn roi_contains(rpo: &ROI, x: i32, y: i32, z: i32, ch: i32) -> bool;
        pub fn roi_contains_roi(rpo: &ROI, other: &ROI) -> bool;
        pub fn roi_union(rpo: &ROI, other: &ROI) -> ROI;
        pub fn roi_intersection(rpo: &ROI, other: &ROI) -> ROI;

        // ImageSpec
        pub type ImageSpec;

        pub fn imagespec_from_resolution(xres: i32, yres: i32, nchans: i32)
            -> UniquePtr<ImageSpec>;
        pub fn imagespec_x(spec: &ImageSpec) -> i32;
        pub fn imagespec_y(spec: &ImageSpec) -> i32;
        pub fn imagespec_z(spec: &ImageSpec) -> i32;
        pub fn imagespec_width(spec: &ImageSpec) -> i32;
        pub fn imagespec_height(spec: &ImageSpec) -> i32;
        pub fn imagespec_depth(spec: &ImageSpec) -> i32;
        pub fn imagespec_full_x(spec: &ImageSpec) -> i32;
        pub fn imagespec_full_y(spec: &ImageSpec) -> i32;
        pub fn imagespec_full_z(spec: &ImageSpec) -> i32;
        pub fn imagespec_full_width(spec: &ImageSpec) -> i32;
        pub fn imagespec_full_height(spec: &ImageSpec) -> i32;
        pub fn imagespec_full_depth(spec: &ImageSpec) -> i32;
        pub fn imagespec_tile_width(spec: &ImageSpec) -> i32;
        pub fn imagespec_tile_height(spec: &ImageSpec) -> i32;
        pub fn imagespec_tile_depth(spec: &ImageSpec) -> i32;
        pub fn imagespec_nchannels(spec: &ImageSpec) -> i32;
        pub fn imagespec_alpha_channel(spec: &ImageSpec) -> i32;
        pub fn imagespec_z_channel(spec: &ImageSpec) -> i32;
        pub fn imagespec_deep(spec: &ImageSpec) -> bool;
        pub fn imagespec_channel_names(spec: &ImageSpec) -> UniquePtr<CxxVector<CxxString>>;

        // ImageInput
        pub type ImageInput;

        pub fn imageinput_open_with_config(
            filename: &str,
            config: &ImageSpec,
        ) -> Result<UniquePtr<ImageInput>>;
        pub fn imageinput_open_without_config(filename: &str) -> Result<UniquePtr<ImageInput>>;
        pub fn imageinput_create_with_config(
            filename: &str,
            do_open: bool,
            config: &ImageSpec,
            plugin_searchpath: &str,
        ) -> Result<UniquePtr<ImageInput>>;
        pub fn imageinput_create_without_config(
            filename: &str,
            do_open: bool,
            plugin_searchpath: &str,
        ) -> Result<UniquePtr<ImageInput>>;
        pub fn imageinput_format_name(imageinput: &ImageInput) -> &str;
        pub fn imageinput_supports(imageinput: &ImageInput, feature: &str) -> bool;
        pub fn imageinput_valid_file(imageinput: &ImageInput, filename: &str) -> bool;
        pub fn imageinput_spec(imageinput: &ImageInput) -> &ImageSpec;
        pub fn imageinput_spec_subimage_miplevel(
            imageinput: Pin<&mut ImageInput>,
            subimage: i32,
            miplevel: i32,
        ) -> &ImageSpec;
        pub fn imageinput_spec_dimensions(
            imageinput: Pin<&mut ImageInput>,
            subimage: i32,
            miplevel: i32,
<<<<<<< HEAD
        ) -> &ImageSpec;
=======
        ) -> UniquePtr<ImageSpec>;
>>>>>>> ab9b2961
        pub fn imageinput_close(imageinput: Pin<&mut ImageInput>) -> bool;
        pub fn imageinput_current_subimage(imageinput: &ImageInput) -> i32;
        pub fn imageinput_current_miplevel(imageinput: &ImageInput) -> i32;
        pub fn imageinput_seek_subimage(
            imageinput: Pin<&mut ImageInput>,
            subimage: i32,
            miplevel: i32,
        ) -> bool;
        pub fn imageinput_read_scanline(
            imageinput: Pin<&mut ImageInput>,
            y: i32,
            z: i32,
            format: TypeDesc,
            data: &mut [u8],
            xstride: i64,
        ) -> bool;
        #[allow(clippy::too_many_arguments)]
        pub fn imageinput_read_scanlines(
            imageinput: Pin<&mut ImageInput>,
            subimage: i32,
            miplevel: i32,
            ybegin: i32,
            yend: i32,
            z: i32,
            chbegin: i32,
            chend: i32,
            format: TypeDesc,
            data: &mut [u8],
            xstride: i64,
            ystride: i64,
        ) -> bool;
        #[allow(clippy::too_many_arguments)]
        pub fn imageinput_read_image(
            imageinput: Pin<&mut ImageInput>,
            subimage: i32,
            miplevel: i32,
            chbegin: i32,
            chend: i32,
            format: TypeDesc,
            data: &mut [u8],
            xstride: i64,
            ystride: i64,
            zstride: i64,
        ) -> bool;
        #[allow(clippy::too_many_arguments)]
        pub fn imageinput_read_native_deep_scanlines(
            imageinput: Pin<&mut ImageInput>,
            subimage: i32,
            miplevel: i32,
            ybegin: i32,
            yend: i32,
            z: i32,
            chbegin: i32,
            chend: i32,
            data: Pin<&mut DeepData>,
        ) -> bool;
        #[allow(clippy::too_many_arguments)]
        pub fn imageinput_read_native_deep_tiles(
            imageinput: Pin<&mut ImageInput>,
            subimage: i32,
            miplevel: i32,
            xbegin: i32,
            xend: i32,
            ybegin: i32,
            yend: i32,
            zbegin: i32,
            zend: i32,
            chbegin: i32,
            chend: i32,
            data: Pin<&mut DeepData>,
        ) -> bool;
        pub fn imageinput_read_native_deep_image(
            imageinput: Pin<&mut ImageInput>,
            subimage: i32,
            miplevel: i32,
            data: Pin<&mut DeepData>,
        ) -> bool;
        pub fn imageinput_read_native_scanline(
            imageinput: Pin<&mut ImageInput>,
            subimage: i32,
            miplevel: i32,
            y: i32,
            z: i32,
            data: &mut [u8],
        ) -> bool;

        #[allow(clippy::too_many_arguments)]
        pub fn imageinput_read_native_scanlines(
            imageinput: Pin<&mut ImageInput>,
            subimage: i32,
            miplevel: i32,
            ybegin: i32,
            yend: i32,
            z: i32,
            chbegin: i32,
            chend: i32,
            data: &mut [u8],
        ) -> bool;

        pub fn imageinput_read_native_tile(
            imageinput: Pin<&mut ImageInput>,
            subimage: i32,
            miplevel: i32,
            x: i32,
            y: i32,
            z: i32,
            data: &mut [u8],
        ) -> bool;

        #[allow(clippy::too_many_arguments)]
        pub fn imageinput_read_native_tiles(
            imageinput: Pin<&mut ImageInput>,
            xbegin: i32,
            xend: i32,
            ybegin: i32,
            yend: i32,
            zbegin: i32,
            zend: i32,
            chbegin: i32,
            chend: i32,
            data: &mut [u8],
        ) -> bool;

        /// Set the IO proxy for this ImageInput.
        /// # Safety
        /// Must be called with a valid ioproxy pointer.
        pub unsafe fn imageinput_set_ioproxy(
            imageinput: Pin<&mut ImageInput>,
            ioproxy: *mut IOProxy,
        ) -> bool;

        pub fn imageinput_has_error(imageinput: &ImageInput) -> bool;

        pub fn imageinput_geterror(imageinput: Pin<&mut ImageInput>) -> String;

        pub fn imageinput_seterror(imageinput: Pin<&mut ImageInput>, message: &str);

        pub fn imageinput_set_threads(imageinput: Pin<&mut ImageInput>, n: i32);

        pub fn imageinput_threads(imageinput: &ImageInput) -> i32;

        // ImageOutput
        type OpenMode = crate::imageio::OpenMode;

        pub type ImageOutput;

        /// Safety: must be called with a valid ioproxy pointer.
        pub unsafe fn imageoutput_create(
            filename: &str,
            ioproxy: *mut IOProxy,
            plugin_searchpath: &str,
        ) -> UniquePtr<ImageOutput>;

        pub fn imageoutput_format_name(imageoutput: &ImageOutput) -> &str;

        pub fn imageoutput_supports(imageoutput: &ImageOutput, feature: &str) -> i32;

        pub fn imageoutput_open(
            imageoutput: Pin<&mut ImageOutput>,
            filename: &str,
            newspec: &ImageSpec,
            mode: OpenMode,
        ) -> bool;

        /// Safety: must be called with a valid specs pointer. The subimages
        /// must be less than or equal to the number of subimages in the specs.
        pub unsafe fn imageoutput_open_multi_subimage(
            imageoutput: Pin<&mut ImageOutput>,
            filename: &str,
            subimages: i32,
            specs: *const ImageSpec,
        ) -> bool;

        pub fn imageoutput_spec(imageoutput: &ImageOutput) -> &ImageSpec;

        pub fn imageoutput_close(imageoutput: Pin<&mut ImageOutput>) -> bool;

        pub fn imageoutput_write_scanline(
            imageoutput: Pin<&mut ImageOutput>,
            y: i32,
            z: i32,
            format: TypeDesc,
            data: &mut [u8],
            xstride: i64,
        ) -> bool;

        pub fn imageoutput_write_scanlines(
            imageoutput: Pin<&mut ImageOutput>,
            ybegin: i32,
            yend: i32,
            z: i32,
            format: TypeDesc,
            data: &mut [u8],
            xstride: i64,
            ystride: i64,
        ) -> bool;

        pub fn imageoutput_write_tile(
            imageoutput: Pin<&mut ImageOutput>,
            x: i32,
            y: i32,
            z: i32,
            format: TypeDesc,
            data: &mut [u8],
            xstride: i64,
            ystride: i64,
            zstride: i64,
        ) -> bool;

        pub fn imageoutput_write_tiles(
            imageoutput: Pin<&mut ImageOutput>,
            xbegin: i32,
            xend: i32,
            ybegin: i32,
            yend: i32,
            zbegin: i32,
            zend: i32,
            format: TypeDesc,
            data: &mut [u8],
            xstride: i64,
            ystride: i64,
            zstride: i64,
        ) -> bool;

        pub fn imageoutput_write_rectangle(
            imageoutput: Pin<&mut ImageOutput>,
            xbegin: i32,
            xend: i32,
            ybegin: i32,
            yend: i32,
            zbegin: i32,
            zend: i32,
            format: TypeDesc,
            data: &mut [u8],
            xstride: i64,
            ystride: i64,
            zstride: i64,
        ) -> bool;

        pub fn imageoutput_write_image(
            imageoutput: Pin<&mut ImageOutput>,
            format: TypeDesc,
            data: &mut [u8],
            xstride: i64,
            ystride: i64,
            zstride: i64,
        ) -> bool;

        pub fn imageoutput_write_deep_scanlines(
            imageoutput: Pin<&mut ImageOutput>,
            ybegin: i32,
            yend: i32,
            z: i32,
            data: &DeepData,
        ) -> bool;

        pub fn imageoutput_write_deep_tiles(
            imageoutput: Pin<&mut ImageOutput>,
            xbegin: i32,
            xend: i32,
            ybegin: i32,
            yend: i32,
            zbegin: i32,
            zend: i32,
            data: &DeepData,
        ) -> bool;

        pub fn imageoutput_write_deep_image(
            imageoutput: Pin<&mut ImageOutput>,
            data: &DeepData,
        ) -> bool;

        pub fn imageoutput_set_thumbnail(
            imageoutput: Pin<&mut ImageOutput>,
            thumb: &ImageBuf,
        ) -> bool;

        pub unsafe fn imageoutput_copy_image(
            imageoutput: Pin<&mut ImageOutput>,
            imageinput: *mut ImageInput,
        ) -> bool;

        pub unsafe fn imageoutput_set_ioproxy(
            imageoutput: Pin<&mut ImageOutput>,
            ioproxy: *mut IOProxy,
        ) -> bool;

        pub fn imageoutput_has_error(imageoutput: &ImageOutput) -> bool;

        pub fn imageoutput_geterror(imageoutput: &ImageOutput, clear: bool) -> String;

        pub fn imageoutput_seterror(imageoutput: Pin<&mut ImageOutput>, message: &str);

        pub fn imageoutput_set_threads(imageoutput: Pin<&mut ImageOutput>, n: i32);

        pub fn imageoutput_threads(imageoutput: &ImageOutput) -> i32;

        pub fn shutdown();

        pub fn openimageio_version() -> i32;

        pub fn has_error() -> bool;

        pub fn get_error(clear: bool) -> String;

        pub fn attribute(name: &str, type_: TypeDesc, value: &mut [u8]) -> bool;

        pub fn attribute_float(name: &str, value: f32) -> bool;

        pub fn attribute_int(name: &str, value: i32) -> bool;

        pub fn getattribute(name: &str, type_: TypeDesc, value: &mut [u8]) -> bool;

        pub fn getattribute_int(name: &str, value: &mut i32) -> bool;

        pub fn getattribute_float(name: &str, value: &mut f32) -> bool;

        pub fn getattribute_string(name: &str, value: &mut String) -> bool;

        pub fn get_int_attribute(name: &str, defaultval: i32) -> i32;

        pub fn get_float_attribute(name: &str, defaultval: f32) -> f32;

        pub fn get_string_attribute(name: &str, defaultval: &str) -> String;

        // pub unsafe fn declare_imageio_format(
        //     name: &str,
        //     input_creator: fn() -> *mut ImageInput,
        //     input_extensions: &[&str],
        //     output_creator: fn() -> *mut ImageOutput,
        //     output_extensions: &[&str],
        //     lib_version: &str,
        // );

        pub fn is_imageio_format_name(name: &str) -> bool;

        pub fn get_extension_map() -> Vec<ExtensionMapItem>;

        pub fn convert_pixel_values(
            src_type: TypeDesc,
            src: &[u8],
            dst_type: TypeDesc,
            dst: &mut [u8],
        ) -> bool;

        pub fn convert_image(
            nchannels: i32,
            width: i32,
            height: i32,
            depth: i32,
            src: &[u8],
            src_type: TypeDesc,
            src_xstride: i64,
            src_ystride: i64,
            src_zstride: i64,
            dst: &mut [u8],
            dst_type: TypeDesc,
            dst_xstride: i64,
            dst_ystride: i64,
            dst_zstride: i64,
        ) -> bool;

        pub fn parallel_convert_image(
            nchannels: i32,
            width: i32,
            height: i32,
            depth: i32,
            src: &[u8],
            src_type: TypeDesc,
            src_xstride: i64,
            src_ystride: i64,
            src_zstride: i64,
            dst: &mut [u8],
            dst_type: TypeDesc,
            dst_xstride: i64,
            dst_ystride: i64,
            dst_zstride: i64,
            nthreads: i32,
        ) -> bool;

        pub unsafe fn add_dither(
            nchannels: i32,
            width: i32,
            height: i32,
            depth: i32,
            data: *mut f32,
            xstride: i64,
            ystride: i64,
            zstride: i64,
            ditheramplitude: f32,
            alpha_channel: i32,
            z_channel: i32,
            ditherseed: u32,
            chorigin: i32,
            xorigin: i32,
            yorigin: i32,
            zorigin: i32,
        );

        pub fn premult(
            nchannels: i32,
            width: i32,
            height: i32,
            depth: i32,
            chbegin: i32,
            chend: i32,
            datatype: TypeDesc,
            data: &mut [u8],
            xstride: i64,
            ystride: i64,
            zstride: i64,
            alpha_channel: i32,
            z_channel: i32,
        );

        pub fn copy_image(
            nchannels: i32,
            width: i32,
            height: i32,
            depth: i32,
            src: &[u8],
            pixelsize: i64,
            src_xstride: i64,
            src_ystride: i64,
            src_zstride: i64,
            dst: &mut [u8],
            dst_xstride: i64,
            dst_ystride: i64,
            dst_zstride: i64,
        ) -> bool;

        pub fn wrap_black(coord: &mut i32, origin: i32, width: i32) -> bool;

        pub fn wrap_clamp(coord: &mut i32, origin: i32, width: i32) -> bool;

        pub fn wrap_periodic(coord: &mut i32, origin: i32, width: i32) -> bool;

        pub fn wrap_periodic_pow2(coord: &mut i32, origin: i32, width: i32) -> bool;

        pub fn wrap_mirror(coord: &mut i32, origin: i32, width: i32) -> bool;

        pub fn debug(message: &str);
    }
}<|MERGE_RESOLUTION|>--- conflicted
+++ resolved
@@ -17,32 +17,19 @@
     type Kind = cxx::kind::Trivial;
 }
 
-pub enum OpenMode {
-    Create,
-    AppendSubimage,
-    AppendMIPLevel,
-}
-
-unsafe impl cxx::ExternType for OpenMode {
-    type Id = cxx::type_id!("oiio::OpenMode");
-    type Kind = cxx::kind::Trivial;
-}
-
 #[cxx::bridge(namespace = oiio)]
 mod ffi {
-    struct ExtensionMapItem {
-        key: String,
-        value: Vec<String>,
-    }
-
     unsafe extern "C++" {
-        include!("oiio-sys/src/ffi_imageio.h");
+        include!("oiio-sys/include/ffi_imageio.h");
 
         type DeepData = crate::deepdata::DeepData;
         type IOProxy = crate::filesystem::IOProxy;
         type ROI = crate::imageio::ROI;
         type TypeDesc = crate::typedesc::TypeDesc;
-        type ImageBuf = crate::imagebuf::ImageBuf;
+
+        /// Utility
+        pub fn has_error() -> bool;
+        pub fn get_error(clear: bool) -> String;
 
         // ROI
         pub fn roi_default() -> ROI;
@@ -105,6 +92,15 @@
             config: &ImageSpec,
         ) -> Result<UniquePtr<ImageInput>>;
         pub fn imageinput_open_without_config(filename: &str) -> Result<UniquePtr<ImageInput>>;
+        pub fn imageinput_open_newspec_with_config(
+            imageinput: Pin<&mut ImageInput>,
+            filename: &str,
+            config: &ImageSpec,
+        ) -> Result<UniquePtr<ImageSpec>>;
+        pub fn imageinput_open_newspec_without_config(
+            imageinput: Pin<&mut ImageInput>,
+            filename: &str,
+        ) -> Result<UniquePtr<ImageSpec>>;
         pub fn imageinput_create_with_config(
             filename: &str,
             do_open: bool,
@@ -119,22 +115,19 @@
         pub fn imageinput_format_name(imageinput: &ImageInput) -> &str;
         pub fn imageinput_supports(imageinput: &ImageInput, feature: &str) -> bool;
         pub fn imageinput_valid_file(imageinput: &ImageInput, filename: &str) -> bool;
-        pub fn imageinput_spec(imageinput: &ImageInput) -> &ImageSpec;
+        pub fn imageinput_geterror(imageinput: Pin<&mut ImageInput>) -> String;
+        pub fn imageinput_spec(imageinput: &ImageInput) -> UniquePtr<ImageSpec>;
         pub fn imageinput_spec_subimage_miplevel(
             imageinput: Pin<&mut ImageInput>,
             subimage: i32,
             miplevel: i32,
-        ) -> &ImageSpec;
+        ) -> UniquePtr<ImageSpec>;
         pub fn imageinput_spec_dimensions(
             imageinput: Pin<&mut ImageInput>,
             subimage: i32,
             miplevel: i32,
-<<<<<<< HEAD
-        ) -> &ImageSpec;
-=======
         ) -> UniquePtr<ImageSpec>;
->>>>>>> ab9b2961
-        pub fn imageinput_close(imageinput: Pin<&mut ImageInput>) -> bool;
+        pub fn imageinput_close(imageinput: Pin<&mut ImageInput>) -> Result<()>;
         pub fn imageinput_current_subimage(imageinput: &ImageInput) -> i32;
         pub fn imageinput_current_miplevel(imageinput: &ImageInput) -> i32;
         pub fn imageinput_seek_subimage(
@@ -146,7 +139,7 @@
             imageinput: Pin<&mut ImageInput>,
             y: i32,
             z: i32,
-            format: TypeDesc,
+            format: &TypeDesc,
             data: &mut [u8],
             xstride: i64,
         ) -> bool;
@@ -160,7 +153,7 @@
             z: i32,
             chbegin: i32,
             chend: i32,
-            format: TypeDesc,
+            format: &TypeDesc,
             data: &mut [u8],
             xstride: i64,
             ystride: i64,
@@ -172,7 +165,7 @@
             miplevel: i32,
             chbegin: i32,
             chend: i32,
-            format: TypeDesc,
+            format: &TypeDesc,
             data: &mut [u8],
             xstride: i64,
             ystride: i64,
@@ -257,9 +250,7 @@
             data: &mut [u8],
         ) -> bool;
 
-        /// Set the IO proxy for this ImageInput.
-        /// # Safety
-        /// Must be called with a valid ioproxy pointer.
+        /// Safety: must be called with a valid ioproxy pointer.
         pub unsafe fn imageinput_set_ioproxy(
             imageinput: Pin<&mut ImageInput>,
             ioproxy: *mut IOProxy,
@@ -267,314 +258,8 @@
 
         pub fn imageinput_has_error(imageinput: &ImageInput) -> bool;
 
-        pub fn imageinput_geterror(imageinput: Pin<&mut ImageInput>) -> String;
-
-        pub fn imageinput_seterror(imageinput: Pin<&mut ImageInput>, message: &str);
-
         pub fn imageinput_set_threads(imageinput: Pin<&mut ImageInput>, n: i32);
 
         pub fn imageinput_threads(imageinput: &ImageInput) -> i32;
-
-        // ImageOutput
-        type OpenMode = crate::imageio::OpenMode;
-
-        pub type ImageOutput;
-
-        /// Safety: must be called with a valid ioproxy pointer.
-        pub unsafe fn imageoutput_create(
-            filename: &str,
-            ioproxy: *mut IOProxy,
-            plugin_searchpath: &str,
-        ) -> UniquePtr<ImageOutput>;
-
-        pub fn imageoutput_format_name(imageoutput: &ImageOutput) -> &str;
-
-        pub fn imageoutput_supports(imageoutput: &ImageOutput, feature: &str) -> i32;
-
-        pub fn imageoutput_open(
-            imageoutput: Pin<&mut ImageOutput>,
-            filename: &str,
-            newspec: &ImageSpec,
-            mode: OpenMode,
-        ) -> bool;
-
-        /// Safety: must be called with a valid specs pointer. The subimages
-        /// must be less than or equal to the number of subimages in the specs.
-        pub unsafe fn imageoutput_open_multi_subimage(
-            imageoutput: Pin<&mut ImageOutput>,
-            filename: &str,
-            subimages: i32,
-            specs: *const ImageSpec,
-        ) -> bool;
-
-        pub fn imageoutput_spec(imageoutput: &ImageOutput) -> &ImageSpec;
-
-        pub fn imageoutput_close(imageoutput: Pin<&mut ImageOutput>) -> bool;
-
-        pub fn imageoutput_write_scanline(
-            imageoutput: Pin<&mut ImageOutput>,
-            y: i32,
-            z: i32,
-            format: TypeDesc,
-            data: &mut [u8],
-            xstride: i64,
-        ) -> bool;
-
-        pub fn imageoutput_write_scanlines(
-            imageoutput: Pin<&mut ImageOutput>,
-            ybegin: i32,
-            yend: i32,
-            z: i32,
-            format: TypeDesc,
-            data: &mut [u8],
-            xstride: i64,
-            ystride: i64,
-        ) -> bool;
-
-        pub fn imageoutput_write_tile(
-            imageoutput: Pin<&mut ImageOutput>,
-            x: i32,
-            y: i32,
-            z: i32,
-            format: TypeDesc,
-            data: &mut [u8],
-            xstride: i64,
-            ystride: i64,
-            zstride: i64,
-        ) -> bool;
-
-        pub fn imageoutput_write_tiles(
-            imageoutput: Pin<&mut ImageOutput>,
-            xbegin: i32,
-            xend: i32,
-            ybegin: i32,
-            yend: i32,
-            zbegin: i32,
-            zend: i32,
-            format: TypeDesc,
-            data: &mut [u8],
-            xstride: i64,
-            ystride: i64,
-            zstride: i64,
-        ) -> bool;
-
-        pub fn imageoutput_write_rectangle(
-            imageoutput: Pin<&mut ImageOutput>,
-            xbegin: i32,
-            xend: i32,
-            ybegin: i32,
-            yend: i32,
-            zbegin: i32,
-            zend: i32,
-            format: TypeDesc,
-            data: &mut [u8],
-            xstride: i64,
-            ystride: i64,
-            zstride: i64,
-        ) -> bool;
-
-        pub fn imageoutput_write_image(
-            imageoutput: Pin<&mut ImageOutput>,
-            format: TypeDesc,
-            data: &mut [u8],
-            xstride: i64,
-            ystride: i64,
-            zstride: i64,
-        ) -> bool;
-
-        pub fn imageoutput_write_deep_scanlines(
-            imageoutput: Pin<&mut ImageOutput>,
-            ybegin: i32,
-            yend: i32,
-            z: i32,
-            data: &DeepData,
-        ) -> bool;
-
-        pub fn imageoutput_write_deep_tiles(
-            imageoutput: Pin<&mut ImageOutput>,
-            xbegin: i32,
-            xend: i32,
-            ybegin: i32,
-            yend: i32,
-            zbegin: i32,
-            zend: i32,
-            data: &DeepData,
-        ) -> bool;
-
-        pub fn imageoutput_write_deep_image(
-            imageoutput: Pin<&mut ImageOutput>,
-            data: &DeepData,
-        ) -> bool;
-
-        pub fn imageoutput_set_thumbnail(
-            imageoutput: Pin<&mut ImageOutput>,
-            thumb: &ImageBuf,
-        ) -> bool;
-
-        pub unsafe fn imageoutput_copy_image(
-            imageoutput: Pin<&mut ImageOutput>,
-            imageinput: *mut ImageInput,
-        ) -> bool;
-
-        pub unsafe fn imageoutput_set_ioproxy(
-            imageoutput: Pin<&mut ImageOutput>,
-            ioproxy: *mut IOProxy,
-        ) -> bool;
-
-        pub fn imageoutput_has_error(imageoutput: &ImageOutput) -> bool;
-
-        pub fn imageoutput_geterror(imageoutput: &ImageOutput, clear: bool) -> String;
-
-        pub fn imageoutput_seterror(imageoutput: Pin<&mut ImageOutput>, message: &str);
-
-        pub fn imageoutput_set_threads(imageoutput: Pin<&mut ImageOutput>, n: i32);
-
-        pub fn imageoutput_threads(imageoutput: &ImageOutput) -> i32;
-
-        pub fn shutdown();
-
-        pub fn openimageio_version() -> i32;
-
-        pub fn has_error() -> bool;
-
-        pub fn get_error(clear: bool) -> String;
-
-        pub fn attribute(name: &str, type_: TypeDesc, value: &mut [u8]) -> bool;
-
-        pub fn attribute_float(name: &str, value: f32) -> bool;
-
-        pub fn attribute_int(name: &str, value: i32) -> bool;
-
-        pub fn getattribute(name: &str, type_: TypeDesc, value: &mut [u8]) -> bool;
-
-        pub fn getattribute_int(name: &str, value: &mut i32) -> bool;
-
-        pub fn getattribute_float(name: &str, value: &mut f32) -> bool;
-
-        pub fn getattribute_string(name: &str, value: &mut String) -> bool;
-
-        pub fn get_int_attribute(name: &str, defaultval: i32) -> i32;
-
-        pub fn get_float_attribute(name: &str, defaultval: f32) -> f32;
-
-        pub fn get_string_attribute(name: &str, defaultval: &str) -> String;
-
-        // pub unsafe fn declare_imageio_format(
-        //     name: &str,
-        //     input_creator: fn() -> *mut ImageInput,
-        //     input_extensions: &[&str],
-        //     output_creator: fn() -> *mut ImageOutput,
-        //     output_extensions: &[&str],
-        //     lib_version: &str,
-        // );
-
-        pub fn is_imageio_format_name(name: &str) -> bool;
-
-        pub fn get_extension_map() -> Vec<ExtensionMapItem>;
-
-        pub fn convert_pixel_values(
-            src_type: TypeDesc,
-            src: &[u8],
-            dst_type: TypeDesc,
-            dst: &mut [u8],
-        ) -> bool;
-
-        pub fn convert_image(
-            nchannels: i32,
-            width: i32,
-            height: i32,
-            depth: i32,
-            src: &[u8],
-            src_type: TypeDesc,
-            src_xstride: i64,
-            src_ystride: i64,
-            src_zstride: i64,
-            dst: &mut [u8],
-            dst_type: TypeDesc,
-            dst_xstride: i64,
-            dst_ystride: i64,
-            dst_zstride: i64,
-        ) -> bool;
-
-        pub fn parallel_convert_image(
-            nchannels: i32,
-            width: i32,
-            height: i32,
-            depth: i32,
-            src: &[u8],
-            src_type: TypeDesc,
-            src_xstride: i64,
-            src_ystride: i64,
-            src_zstride: i64,
-            dst: &mut [u8],
-            dst_type: TypeDesc,
-            dst_xstride: i64,
-            dst_ystride: i64,
-            dst_zstride: i64,
-            nthreads: i32,
-        ) -> bool;
-
-        pub unsafe fn add_dither(
-            nchannels: i32,
-            width: i32,
-            height: i32,
-            depth: i32,
-            data: *mut f32,
-            xstride: i64,
-            ystride: i64,
-            zstride: i64,
-            ditheramplitude: f32,
-            alpha_channel: i32,
-            z_channel: i32,
-            ditherseed: u32,
-            chorigin: i32,
-            xorigin: i32,
-            yorigin: i32,
-            zorigin: i32,
-        );
-
-        pub fn premult(
-            nchannels: i32,
-            width: i32,
-            height: i32,
-            depth: i32,
-            chbegin: i32,
-            chend: i32,
-            datatype: TypeDesc,
-            data: &mut [u8],
-            xstride: i64,
-            ystride: i64,
-            zstride: i64,
-            alpha_channel: i32,
-            z_channel: i32,
-        );
-
-        pub fn copy_image(
-            nchannels: i32,
-            width: i32,
-            height: i32,
-            depth: i32,
-            src: &[u8],
-            pixelsize: i64,
-            src_xstride: i64,
-            src_ystride: i64,
-            src_zstride: i64,
-            dst: &mut [u8],
-            dst_xstride: i64,
-            dst_ystride: i64,
-            dst_zstride: i64,
-        ) -> bool;
-
-        pub fn wrap_black(coord: &mut i32, origin: i32, width: i32) -> bool;
-
-        pub fn wrap_clamp(coord: &mut i32, origin: i32, width: i32) -> bool;
-
-        pub fn wrap_periodic(coord: &mut i32, origin: i32, width: i32) -> bool;
-
-        pub fn wrap_periodic_pow2(coord: &mut i32, origin: i32, width: i32) -> bool;
-
-        pub fn wrap_mirror(coord: &mut i32, origin: i32, width: i32) -> bool;
-
-        pub fn debug(message: &str);
     }
 }